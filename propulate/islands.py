--- conflicted
+++ resolved
@@ -330,15 +330,11 @@
         top_n : int
             The number of best results to report. Default is 3.
         debug : int
-<<<<<<< HEAD
             The debug level; 0 - silent; 1 - moderate, 2 - noisy (debug mode). Default is 1.
 
         Returns
         -------
         List[List[propulate.population.Individual] | propulate.population.Individual]
             The top-n best individuals on each island.
-=======
-            The debug level; 0 - silent; 1 - moderate, 2 = noisy (debug mode). Default is 1.
->>>>>>> 2258c74f
         """
         return self.propulator.summarize(top_n, debug)